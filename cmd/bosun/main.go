--- conflicted
+++ resolved
@@ -26,11 +26,8 @@
 	"bosun.org/graphite"
 	"bosun.org/metadata"
 	"bosun.org/opentsdb"
-<<<<<<< HEAD
+	"bosun.org/slog"
 	"bosun.org/util"
-=======
-	"bosun.org/slog"
->>>>>>> 30214148
 	"bosun.org/version"
 )
 
