package collectors

import (
	"bufio"
	"os"
	"strings"
	"sync"
	"time"
	"unicode"
	"unicode/utf8"

	"github.com/StackExchange/scollector/metadata"
	"github.com/StackExchange/scollector/opentsdb"
	"github.com/StackExchange/scollector/util"
	"github.com/StackExchange/slog"
)

var collectors []Collector

type Collector interface {
	Run(chan<- *opentsdb.DataPoint)
	Name() string
	Init()
}

const (
	osCPU          = "os.cpu"
	osDiskFree     = "os.disk.fs.space_free"
	osDiskPctFree  = "os.disk.fs.percent_free"
	osDiskTotal    = "os.disk.fs.space_total"
	osDiskUsed     = "os.disk.fs.space_used"
	osMemFree      = "os.mem.free"
	osMemPctFree   = "os.mem.percent_free"
	osMemTotal     = "os.mem.total"
	osMemUsed      = "os.mem.used"
	osNetBroadcast = "os.net.packets_broadcast"
	osNetBytes     = "os.net.bytes"
	osNetDropped   = "os.net.dropped"
	osNetErrors    = "os.net.errs"
	osNetPackets   = "os.net.packets"
	osNetUnicast   = "os.net.packets_unicast"
	osNetMulticast = "os.net.packets_multicast"
)

var (
	// DefaultFreq is the duration between collection intervals if none is
	// specified.
	DefaultFreq = time.Second * 15

	timestamp = time.Now().Unix()
	tlock     sync.Mutex
)

func init() {
	go func() {
		for t := range time.Tick(time.Second) {
			tlock.Lock()
			timestamp = t.Unix()
			tlock.Unlock()
		}
	}()
}

func now() (t int64) {
	tlock.Lock()
	t = timestamp
	tlock.Unlock()
	return
}

// Search returns all collectors matching the pattern s.
func Search(s string) []Collector {
	var r []Collector
	for _, c := range collectors {
		if strings.Contains(c.Name(), s) {
			r = append(r, c)
		}
	}
	return r
}

// Runs specified collectors. Use nil for all collectors.
func Run(cs []Collector) chan *opentsdb.DataPoint {
	if cs == nil {
		cs = collectors
	}
	ch := make(chan *opentsdb.DataPoint)
	for _, c := range cs {
		go c.Run(ch)
	}
	return ch
}

<<<<<<< HEAD
func AddTS(md *opentsdb.MultiDataPoint, name string, ts int64, value interface{}, tags opentsdb.TagSet, rate metadata.RateType, unit metadata.Unit, desc string) {
	if tags == nil {
		tags = make(opentsdb.TagSet)
=======
// Add appends a new data point with given metric name, value, and tags. Tags
// may be nil. If tags is nil or does not contain a host key, it will be
// automatically added. If the value of the host key is the empty string, it
// will be removed (use this to prevent the normal auto-adding of the host tag).
func Add(md *opentsdb.MultiDataPoint, name string, value interface{}, t opentsdb.TagSet, rate metadata.RateType, unit metadata.Unit, desc string) {
	tags := make(opentsdb.TagSet)
	for k, v := range t {
		tags[k] = v
>>>>>>> 169d339a
	}
	if host, present := tags["host"]; !present {
		tags["host"] = util.Hostname
	} else if host == "" {
		delete(tags, "host")
	}
	d := opentsdb.DataPoint{
		Metric:    name,
		Timestamp: ts,
		Value:     value,
		Tags:      tags,
	}
	*md = append(*md, &d)
	if rate != metadata.Unknown {
		metadata.AddMeta(name, nil, "rate", rate, false)
	}
	if unit != metadata.None {
		metadata.AddMeta(name, nil, "unit", unit, false)
	}
	if desc != "" {
		metadata.AddMeta(name, tags, "desc", desc, false)
	}
}

func Add(md *opentsdb.MultiDataPoint, name string, value interface{}, tags opentsdb.TagSet, rate metadata.RateType, unit metadata.Unit, desc string) {
	AddTS(md, name, now(), value, tags, rate, unit, desc)
}

func readLine(fname string, line func(string)) error {
	f, err := os.Open(fname)
	if err != nil {
		return err
	}
	scanner := bufio.NewScanner(f)
	for scanner.Scan() {
		line(scanner.Text())
	}
	if err := scanner.Err(); err != nil {
		slog.Infof("%v: %v\n", fname, err)
	}
	return nil
}

// IsDigit returns true if s consists of decimal digits.
func IsDigit(s string) bool {
	r := strings.NewReader(s)
	for {
		ch, _, err := r.ReadRune()
		if ch == 0 || err != nil {
			break
		} else if ch == utf8.RuneError {
			return false
		} else if !unicode.IsDigit(ch) {
			return false
		}
	}
	return true
}

// IsAlNum returns true if s is alphanumeric.
func IsAlNum(s string) bool {
	r := strings.NewReader(s)
	for {
		ch, _, err := r.ReadRune()
		if ch == 0 || err != nil {
			break
		} else if ch == utf8.RuneError {
			return false
		} else if !unicode.IsDigit(ch) && !unicode.IsLetter(ch) {
			return false
		}
	}
	return true
}<|MERGE_RESOLUTION|>--- conflicted
+++ resolved
@@ -91,20 +91,11 @@
 	return ch
 }
 
-<<<<<<< HEAD
-func AddTS(md *opentsdb.MultiDataPoint, name string, ts int64, value interface{}, tags opentsdb.TagSet, rate metadata.RateType, unit metadata.Unit, desc string) {
-	if tags == nil {
-		tags = make(opentsdb.TagSet)
-=======
-// Add appends a new data point with given metric name, value, and tags. Tags
-// may be nil. If tags is nil or does not contain a host key, it will be
-// automatically added. If the value of the host key is the empty string, it
-// will be removed (use this to prevent the normal auto-adding of the host tag).
-func Add(md *opentsdb.MultiDataPoint, name string, value interface{}, t opentsdb.TagSet, rate metadata.RateType, unit metadata.Unit, desc string) {
+// AddTS is the same as Add but lets you specify the timestamp
+func AddTS(md *opentsdb.MultiDataPoint, name string, ts int64, value interface{}, t opentsdb.TagSet, rate metadata.RateType, unit metadata.Unit, desc string) {
 	tags := make(opentsdb.TagSet)
 	for k, v := range t {
 		tags[k] = v
->>>>>>> 169d339a
 	}
 	if host, present := tags["host"]; !present {
 		tags["host"] = util.Hostname
@@ -129,8 +120,12 @@
 	}
 }
 
-func Add(md *opentsdb.MultiDataPoint, name string, value interface{}, tags opentsdb.TagSet, rate metadata.RateType, unit metadata.Unit, desc string) {
-	AddTS(md, name, now(), value, tags, rate, unit, desc)
+// Add appends a new data point with given metric name, value, and tags. Tags
+// may be nil. If tags is nil or does not contain a host key, it will be
+// automatically added. If the value of the host key is the empty string, it
+// will be removed (use this to prevent the normal auto-adding of the host tag).
+func Add(md *opentsdb.MultiDataPoint, name string, value interface{}, t opentsdb.TagSet, rate metadata.RateType, unit metadata.Unit, desc string) {
+	AddTS(md, name, now(), value, t, rate, unit, desc)
 }
 
 func readLine(fname string, line func(string)) error {
